--- conflicted
+++ resolved
@@ -17,12 +17,8 @@
 from src.config.application_config import AppConfig
 from src.config.cache import Cache
 from src.controller.image_generation.sd_generator import SD_BASE_DESCRIPTION, STABLE_DIFFUSION_CONFIG_CATEGORY, \
-<<<<<<< HEAD
     SDGenerator, INSTALLATION_STABILITY_MATRIX, GETTING_SD_MODELS, IMAGE_PREVIEW_STABILITY_MATRIX_PACKAGES, \
     MENU_STABLE_DIFFUSION
-=======
-    SDGenerator, INSTALLATION_STABILITY_MATRIX, GETTING_SD_MODELS, IMAGE_PREVIEW_STABILITY_MATRIX_PACKAGES
->>>>>>> ee0f7b93
 from src.image.layers.image_stack import ImageStack
 from src.ui.modal.modal_utils import show_error_dialog
 from src.ui.modal.settings_modal import SettingsModal
@@ -134,7 +130,6 @@
         here</a>. If you run into any issues with that version, there are several other options linked on the
         <a href="https://github.com/lllyasviel/stable-diffusion-webui-forge?tab=readme-ov-file#installing-forge">
         WebUI Forge README</a>.<br/>
-<<<<<<< HEAD
     </li>
     <li>
         Extract the downloaded package into a new folder. If you're not using Windows 11, you may need to install
@@ -160,33 +155,6 @@
         ready to use.  Back in IntraPaint, click the "Activate" button below to connect to Stable Diffusion. <br/>
     </li>
     <li>
-=======
-    </li>
-    <li>
-        Extract the downloaded package into a new folder. If you're not using Windows 11, you may need to install
-        <a href="https://www.7-zip.org">7-Zip</a> to extract the compressed files.<br/>
-    </li>
-    <li>
-        Within the new WebUI-Forge folder, open the <b>webui\\webui-user.bat</b> file in a text editor. Find the 
-        "<b>set COMMANDLINE_ARGS=</b>" line near the top of the file, and change it to 
-        "<b>set COMMANDLINE_ARGS=--api</b>".  Save and close the file.This step is needed to make the WebUI accept
-        image generation requests from IntraPaint.<br/>
-    </li>
-    <li>
-        If you haven't already found at least one Stable Diffusion model file, do that now. Copy it into the 
-        WebUI-Forge folder under <b>webui\\models\\Stable-diffusion</b>.<br/>
-    </li>
-    <li>
-        Launch the <b>run.bat</b> file in the WebUI-Forge folder to start Stable Diffusion.  A terminal window will
-        open and print startup information as the WebUI initializes. If you run into any issues, try launching
-        <b>update.bat</b> to see if there's any bug fixes that will help.<br/>
-    </li>
-    <li>
-        Once you see <b>"Running on local URL:  http://0.0.0.0:7860"</b> in the terminal window, Stable Diffusion is
-        ready to use.  Back in IntraPaint, click the "Activate" button below to connect to Stable Diffusion. <br/>
-    </li>
-    <li>
->>>>>>> ee0f7b93
         In the future, the only step you'll need to repeat from this list is launching <b>run.bat</b> and waiting
         for it to finish starting up. If you do this before launching IntraPaint, it will automatically connect to
         the WebUI-Forge image generator on startup.
@@ -228,12 +196,6 @@
 MAX_ERROR_COUNT = 10
 MIN_RETRY_US = 300000
 MAX_RETRY_US = 60000000
-
-<<<<<<< HEAD
-=======
-MENU_STABLE_DIFFUSION = 'Stable Diffusion'
-
->>>>>>> ee0f7b93
 
 def _check_prompt_styles_available(_) -> bool:
     cache = Cache()
