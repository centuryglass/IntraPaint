from PyQt5.QtCore import QObject, QSize
from PIL import Image
from threading import Lock
import json
from io import StringIO
import os.path

class Config(QObject):
    """
    A shared resource to set inpainting configuration and to provide default values.
    Current limitations, which may or may not be addressed eventually:
    - Expected values and defaults are hard-coded
    - Changes are not saved to disk
    - Data is not 100% guaranteed to be threadsafe, thread locking is used on get/set
      but there's no special handling to prevent deadlocks or protection for connected objects.
    """

    def __init__(self):
        self._values = {}
        self._types = {}
        self._connected = {}
        self._options = {}
        self._jsonPath = 'config.json'
        self._lock = Lock()

        # Editing options:
        self._setDefault('maxEditSize', QSize(256, 256))
        self._setDefault('minEditSize', QSize(8, 8))
        self._setDefault('initialMaskBrushSize', 40)
        self._setDefault('initialSketchBrushSize', 4)
        self._setDefault('scaleSelectionBeforeInpainting', True)
        self._setDefault('saveSketchInResult', False)
        self._setDefault('maxUndo', 10)

        # Inpainting guidance options:
        self._setDefault('prompt', '')
        self._setDefault('negativePrompt', '')
        self._setDefault('guidanceScale', 5.0)
        self._setDefault('maxGuidanceScale', 25.0)
        self._setDefault('guidanceScaleStep', 0.2)
        self._setDefault('cutn', 16)

        # Inpainting behavior options:
        self._setDefault('batchSize', 3)
        self._setDefault('batchCount', 3)
        self._setDefault('maxBatchSize', 9)
        self._setDefault('maxBatchCount', 9)
        self._setDefault('skipSteps', 0)
        self._setDefault('maxSkipSteps', 27)
        self._setDefault('upscaleMode', Image.LANCZOS)
        self._setDefault('downscaleMode', Image.LANCZOS)
        # Set whether areas in the sketch layer outside of the mask should be included in inpainting results.
        self._setDefault('saveSketchChanges', False)
        # Inpainting can create subtle changes outside the mask area, which can gradually impact image quality
        # and create annoying lines in larger images. To fix this, enable this option to apply the mask to the
        # resulting sample, and re-combine it with the original image. In addition, blur the mask slightly to improve
        # image composite quality.
        # NOTE: Regardless of this setting's value, this will always be done if the selection is being scaled.
        self._setDefault('removeUnmaskedChanges', True)
        # Sets whether to include the original selection as an option in SampleSelector to better evaluate whether
        # available options are actually an improvement:
        self._setDefault('addOriginalToSamples', True)

        # Optional timelapse path where progress images should be saved:
        self._setDefault('timelapsePath', '')

        # Web client settings (delays in microseconds):
        self._setDefault('minRetryDelay', 300000) 
        self._setDefault('maxRetryDelay', 60000000)

        # Keys stored temporarily in config that shouldn't be saved to JSON:
        self._setDefault('unsavedKeys', ['prompt','negativePrompt','timelapsePath','seed'])

        # Settings used only by stable-diffusion:
        self._setDefault('editMode', 'Inpaint', ['Inpaint', 'Text to Image', 'Image to Image'])
        self._setDefault('inpaintMasked', 'Inpaint masked', ['Inpaint masked', 'Inpaint not masked'])
        self._setDefault('maskedContent', 'original', ['fill', 'original', 'latent noise', 'latent nothing'])
        self._setDefault('stableResizeMode', 'Just resize', ['Just resize', 'Crop and resize', 'Resize and fill'])
        self._setDefault("interrogateModel", "clip")
        self._setDefault('samplingSteps', 30)
        self._setDefault('minSamplingSteps', 1)
        self._setDefault('maxSamplingSteps', 150)
        self._setDefault('samplingMethod', 'Euler a', ['Euler a', 'Euler', 'LMS', 'Heun', 'DPM2', 'DPM2 a',
                'LMS Karras', 'DPM2 Karras', 'DPM2 a Karras', 'DDIM', 'PLMS'])
        self._setDefault('maskBlur', 4)
        self._setDefault('maxMaskBlur', 64)
        self._setDefault('restoreFaces', False)
        self._setDefault('tiling', False)
        self._setDefault('cfgScale', 9.0)
        self._setDefault('minCfgScale', 0.0)
        self._setDefault('maxCfgScale', 30.0)
        self._setDefault('cfgScaleStep', 0.5)
        self._setDefault('denoisingStrength', 0.40)
        self._setDefault('minDenoisingStrength', 0.0)
        self._setDefault('maxDenoisingStrength', 1.0)
        self._setDefault('denoisingStrengthStep', 0.01)
        self._setDefault('seed', -1)

        # It's somewhat out of place here, but defining lastSeed and lastFile as config values makes it trivial to
        # wire them to widgets. TODO: maybe rename config to sharedData, or settings, perhaps? Add a separate config
        # module that actually reads (and writes?) saved settings in a text file.
        self._setDefault('lastSeed', "-1")
        self._setDefault('lastFilePath', '')

        # Pen tablet functionality
        # Should pen pressure affect sketch/mask size?
        self._setDefault('pressureSize', True)
        # Should pen pressure affect mask opacity?
        self._setDefault('pressureOpacity', False)
        if os.path.isfile(self._jsonPath):
            self._readFromJson()
<<<<<<< HEAD
=======
            self.set('lastSeed', f"{self.get('seed')}")
            self.set('seed', -1)
>>>>>>> 38fd1d65
        else:
            self._writeToJson()


    def _setDefault(self, key, initialValue, options=None):
        self._values[key] = initialValue
        self._types[key] = type(initialValue)
        self._connected[key] = {}
        if options is not None:
            self._options[key] = options

    def _writeToJson(self): 
        convertedDict = {}
        keysToSkip = self.get('unsavedKeys')
        for key, value in self._values.items():
            if key in keysToSkip:
                continue
            if isinstance(value, QSize):
                value = f"{value.width()}x{value.height()}"
            elif isinstance(value, list):
                value = ','.join(value)
            convertedDict[key] = value
        with open(self._jsonPath, 'w', encoding='utf-8') as file:
            json.dump(convertedDict, file, ensure_ascii=False, indent=4)

    def _readFromJson(self):
        try:
            with open(self._jsonPath) as file:
                json_data = json.load(file)
                for key, value in json_data.items():
                    try:
                        if self._types[key] == QSize:
                            value = QSize(*(value.split("")))
                        elif self._types[key] == list:
                            value = value.split(",")
                        self.set(key, value)
                    except Exception as err:
                        print(f"Failed to set {key}={value}: {err}")
        except Exception as err:
            print(f"Reading JSON config failed: {err}")

    def get(self, key):
        if not key in self._values:
            raise Exception(f"Tried to get unknown config value '{key}'")
        self._lock.acquire()
        value = self._values[key]
        self._lock.release()
        return value

    def getOptionIndex(self, key):
        if not key in self._values:
            raise Exception(f"Tried to get unknown config value '{key}'")
        if not key in self._options:
            raise Exception(f"Config value '{key}' does not have an associated options list")
        self._lock.acquire()
        value = self._values[key]
        index = self._options[key].index(value)
        self._lock.release()
        return index

    def getOptions(self, key):
        if not key in self._values:
            raise Exception(f"Tried to set unknown config value '{key}'")
        return self._options[key]


    def set(self, key, value):
        if not key in self._values:
            raise Exception(f"Tried to set unknown config value '{key}'")
        if type(value) != self._types[key]:
            raise Exception(f"Expected '{key}' value '{value}' to have type '{self._types[key]}', found '{type(value)}'")
        if key in self._options and not value in self._options[key]:
            raise Exception(f"'{key}' value '{value}' is not a valid option")
        self._lock.acquire()
        valueChanged = (self._values[key] != value)
        self._values[key] = value
        self._lock.release()
        if valueChanged:
            self._writeToJson()
            for callback in self._connected[key].values():
                callback(value)
                if (self.get(key) != value):
                    break

    def connect(self, connectedObject, key, onChangeFn):
        if not key in self._values:
            raise Exception(f"Tried to connect to unknown config value '{key}'")
        self._connected[key][connectedObject] = onChangeFn

    def disconnect(self, connectedObject, key):
        if not key in self._values:
            raise Exception(f"Tried to disconnect from unknown config value '{key}'")
        self._connected[key].pop(connectedObject)

    def list(self):
        return self._values.keys()

    def applyArgs(self, args):
        if args.text:
            self.set('prompt', args.text)
        if args.negative:
            self.set('negativePrompt', args.negative)
        if ('num_batches' in args) and args.num_batches:
            self.set('batchCount', args.num_batches)
        if ('batch_size' in args) and args.batch_size:
            self.set('batchSize', args.batch_size)
        if ('timelapse_path' in args) and args.timelapse_path:
            self.set('timelapsePath', args.timelapse_path)
        if ('num_batches' in args) and args.num_batches:
            self.set('batchCount', args.num_batches)
        if ('batch_size' in args) and args.batch_size:
            self.set('batchSize', args.batch_size)
        if ('cutn' in args) and args.cutn:
            self.set('cutn', args.cutn)<|MERGE_RESOLUTION|>--- conflicted
+++ resolved
@@ -109,11 +109,6 @@
         self._setDefault('pressureOpacity', False)
         if os.path.isfile(self._jsonPath):
             self._readFromJson()
-<<<<<<< HEAD
-=======
-            self.set('lastSeed', f"{self.get('seed')}")
-            self.set('seed', -1)
->>>>>>> 38fd1d65
         else:
             self._writeToJson()
 
